# Twayn - The DevOps Customer View

Our "DevOps Customer View" is a simple web portal that collects information from DevOps tools like GitHub and GitLab (_more to follow_) and provides a quick overview of progress, status, tickets, and milestones as well as the documentation for projects managed within these tools.

<<<<<<< HEAD
### The problem with DevOp tools
DevOps tools are (obviously) built for developers, engineers, product owners, admins, or other people working in "tech". Often they are too complex and powerful for "non-techies" to understand and work with. They often do not provide views or interfaces for customers as they are not the intended target audience - but they are loved by developers for their comprehensive features.
=======
--- 

#### The problem with DevOp tools
DevOp tools are (obviously) built for developers, engineers, product owner, admins or other people working in "tech". Often they are too complex and powerful for "non-techies" to understand and work with. They often do not provide views oder interfaces for customers as they are not the intended users group - but they are loved by developers for their comprehensive features.
>>>>>>> 926a91e1

_Note: Some DevOps tools provide features like the [GitLab Service Desk](https://docs.gitlab.com/ee/user/project/service_desk.html) but they are very limited in functionality_

<<<<<<< HEAD
### The problem with Management tools
Management tools that project managers, business economists, sales teams, or customers/consumers prefer are more focused on visualizing information, progress, relations, numbers, and charts. Details of technical processes, the implementation, or the actual work that is done in the hidden usually cannot be fully represented.
=======
#### The problem with Management tools
Management tools that project managers, business economists, sales teams or customers/consumers prefer are more focused on visualizing information, progress, relations, numbers and charts. Details of technical processes, the implementation or the actual work that is done in the hidden usually cannot be fully represented.
>>>>>>> 926a91e1

When the management or the customers require developers to use these tools in order to be able to view and interact with the progress and processes this often means that they have to maintain or track information with different tools or transfer information.

The other way round explaining to customers or managers how to properly use DevOp tools can be challenging.

---

**Our goal is to allow developers to continue using their most beloved DevOps tools and generated a simple interface that provides customers and other people with no technical perspective on the project with information on the progress.**


Given a Project ID and an Acces Token this UI provides authenticated users a couple of views and functions to view and create tickets (issues) and track the current project status (using GitLab, GitHub *following soon*). Furthermore, it provides readable access to the time tracking feature of those tools and the project documentation hosted inside the corresponding wiki. The Web interface itself is designed to store as little information as possible inside its own database but uses APIs and caching infrastructure to provide the information given.

## Getting started

Follow the [Django Setup Guide](https://docs.djangoproject.com/en/4.1/intro/tutorial01/) to prepare your environment. We recommend using a virtual environment to install the dependencies from our `requirements.txt`.

After installing Django do the migrations and remove the `.example` ending from your `main/local.py.example` and adjust the settings according to your needs. If you need to change other settings copy the corresponding section from `main/settings.py` to your `local.py` instead of manipulating the `settings.py` itself.

You may change the CACHE setting to use Redis, Memcached, or any other caching backend. By default the database cache is activated - you need to run `python manage.py createcachetable` to create and use the caching table if you want to stay with database caching.

### Create the first project

1. [Create a superuser](https://docs.djangoproject.com/en/4.1/ref/django-admin/#createsuperuser), start your server and log in to the Django admin panel.
2. Add a `User` with a valid email address using the Django admin panel.
3. Create a new `Project` and assign it to the user. Add the project ID - for GitLab you find the project ID within the "Settings > General" section.
4. Create a project access token (*[GitLab Help](https://docs.gitlab.com/ee/user/project/settings/project_access_tokens.html)). See additional notes below.
5. Create an `UserProjectAssignment` and chose the already created `User` and `Project`. Add the access token created in step 4.
6. Save and log in by entering the email address and password of your user.

#### **Some notes on GitLab access tokens:**
If you are on a trial plan or any tier below "Premium" you may have to use the personal access token instead. 

Please note that the name of the access token is used and shown as author/editor in comments or logs. So if you create a project's access it should have your customer's/manager's name.

Assign the role "reporter" to your access token and allow access to "api".
No other permissions are needed. 

## Custom themes
Please do not add custom themes/designs/templates to this repository! 

Create your own repo and add your own `base.html` (you might want to copy and modify or preferably [extend](https://docs.djangoproject.com/en/4.0/ref/templates/language/) `/userinterface/templates/base/base.html`).
Go to the project root of your Twayn instance and load your custom theme as a submodule with `git submodule add -f {url} ./GitlabCustomerView/userinterface/templates/{theme-name}`.

Go to local.py and change the name of the active theme to the `{theme-name}`.

Whenever you want to overwrite a template or a block inside a template create a file with the same name inside your theme. [Extend](https://docs.djangoproject.com/en/4.0/ref/templates/language/) the original file from the base template and overwrite the blocks you want to change inside it.

Whenever a template file is not present in your individual theme the default from the base theme is being used.

## Author
This project is maintained by the [SD Software-Design GmbH](https://software-design.de) - a software development company based in Freiburg, Germany.
Any other authors, contributors, and volunteers are welcome.

## License 
This software is provided and maintained under the [MIT License](/LICENSE).
We kindly ask you to send merge requests to our public repo in case you are adding features to your invdividual copy of this software.

## Contribution
We are happy to review your merge requests when you feel that you can contribute to, extend, or improved the software in any way.
Please make sure that you make use of our approach to allow custom themes and modifications as described within the [custom themes](#custom-themes) section of this page and the following principles.

#### Notes on basic principles and design choices
1. Respect the API Terms (see [GitLab Terms](https://about.gitlab.com/handbook/legal/api-terms/))
There are terms and conditions when using APIs - respect them.
2. Store / manage as little data as possible.
Since this project is meant to be an interface it should mainly use the DevOp tools as a data source and store as little information as poissible within its own database.
3. Don't break the permission and access control features of the DevOp tools - use them! 
Assign individual tokens to each user and don't use any method that allows access beyond the token-based permissions.<|MERGE_RESOLUTION|>--- conflicted
+++ resolved
@@ -2,25 +2,19 @@
 
 Our "DevOps Customer View" is a simple web portal that collects information from DevOps tools like GitHub and GitLab (_more to follow_) and provides a quick overview of progress, status, tickets, and milestones as well as the documentation for projects managed within these tools.
 
-<<<<<<< HEAD
+--- 
+
 ### The problem with DevOp tools
 DevOps tools are (obviously) built for developers, engineers, product owners, admins, or other people working in "tech". Often they are too complex and powerful for "non-techies" to understand and work with. They often do not provide views or interfaces for customers as they are not the intended target audience - but they are loved by developers for their comprehensive features.
-=======
---- 
+
 
 #### The problem with DevOp tools
 DevOp tools are (obviously) built for developers, engineers, product owner, admins or other people working in "tech". Often they are too complex and powerful for "non-techies" to understand and work with. They often do not provide views oder interfaces for customers as they are not the intended users group - but they are loved by developers for their comprehensive features.
->>>>>>> 926a91e1
 
 _Note: Some DevOps tools provide features like the [GitLab Service Desk](https://docs.gitlab.com/ee/user/project/service_desk.html) but they are very limited in functionality_
 
-<<<<<<< HEAD
 ### The problem with Management tools
 Management tools that project managers, business economists, sales teams, or customers/consumers prefer are more focused on visualizing information, progress, relations, numbers, and charts. Details of technical processes, the implementation, or the actual work that is done in the hidden usually cannot be fully represented.
-=======
-#### The problem with Management tools
-Management tools that project managers, business economists, sales teams or customers/consumers prefer are more focused on visualizing information, progress, relations, numbers and charts. Details of technical processes, the implementation or the actual work that is done in the hidden usually cannot be fully represented.
->>>>>>> 926a91e1
 
 When the management or the customers require developers to use these tools in order to be able to view and interact with the progress and processes this often means that they have to maintain or track information with different tools or transfer information.
 
